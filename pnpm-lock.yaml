--- conflicted
+++ resolved
@@ -1441,13 +1441,11 @@
   '@vitest/pretty-format@3.2.4':
     resolution: {integrity: sha512-IVNZik8IVRJRTr9fxlitMKeJeXFFFN0JaB9PHPGQ8NKQbGpfjlTx9zO4RefN8gp7eqjNy8nyK3NZmBzOPeIxtA==}
 
-<<<<<<< HEAD
+  '@vitest/pretty-format@4.0.7':
+    resolution: {integrity: sha512-YY//yxqTmk29+/pK+Wi1UB4DUH3lSVgIm+M10rAJ74pOSMgT7rydMSc+vFuq9LjZLhFvVEXir8EcqMke3SVM6Q==}
+
   '@vitest/runner@3.1.4':
     resolution: {integrity: sha512-djTeF1/vt985I/wpKVFBMWUlk/I7mb5hmD5oP8K9ACRmVXgKTae3TUOtXAEBfslNKPzUQvnKhNd34nnRSYgLNQ==}
-=======
-  '@vitest/pretty-format@4.0.7':
-    resolution: {integrity: sha512-YY//yxqTmk29+/pK+Wi1UB4DUH3lSVgIm+M10rAJ74pOSMgT7rydMSc+vFuq9LjZLhFvVEXir8EcqMke3SVM6Q==}
->>>>>>> 950c41a5
 
   '@vitest/runner@3.2.4':
     resolution: {integrity: sha512-oukfKT9Mk41LreEW09vt45f8wx7DordoWUZMYdY/cyAk7w5TWkTRCNZYF7sX7n2wB7jyGAl74OxgwhPgKaqDMQ==}
@@ -3447,13 +3445,12 @@
     resolution: {integrity: sha512-op4nsTR47R6p0vMUUoYl/a+ljLFVtlfaXkLQmqfLR1qHma1h/ysYk4hEXZ880bf2CYgTskvTa/e196Vd5dDQXw==}
     engines: {node: '>=14.0.0'}
 
-<<<<<<< HEAD
+  tinyrainbow@3.0.3:
+    resolution: {integrity: sha512-PSkbLUoxOFRzJYjjxHJt9xro7D+iilgMX/C9lawzVuYiIdcihh9DXmVibBe8lmcFrRi/VzlPjBxbN7rH24q8/Q==}
+    engines: {node: '>=14.0.0'}
+
   tinyspy@3.0.2:
     resolution: {integrity: sha512-n1cw8k1k0x4pgA2+9XrOkFydTerNcJ1zWCO5Nn9scWHTD+5tp8dghT2x1uduQePZTZgd3Tupf+x9BxJjeJi77Q==}
-=======
-  tinyrainbow@3.0.3:
-    resolution: {integrity: sha512-PSkbLUoxOFRzJYjjxHJt9xro7D+iilgMX/C9lawzVuYiIdcihh9DXmVibBe8lmcFrRi/VzlPjBxbN7rH24q8/Q==}
->>>>>>> 950c41a5
     engines: {node: '>=14.0.0'}
 
   tinyspy@4.0.4:
@@ -5260,16 +5257,14 @@
     dependencies:
       tinyrainbow: 2.0.0
 
-<<<<<<< HEAD
+  '@vitest/pretty-format@4.0.7':
+    dependencies:
+      tinyrainbow: 3.0.3
+
   '@vitest/runner@3.1.4':
     dependencies:
       '@vitest/utils': 3.1.4
       pathe: 2.0.3
-=======
-  '@vitest/pretty-format@4.0.7':
-    dependencies:
-      tinyrainbow: 3.0.3
->>>>>>> 950c41a5
 
   '@vitest/runner@3.2.4':
     dependencies:
@@ -7701,11 +7696,9 @@
 
   tinyrainbow@2.0.0: {}
 
-<<<<<<< HEAD
+  tinyrainbow@3.0.3: {}
+
   tinyspy@3.0.2: {}
-=======
-  tinyrainbow@3.0.3: {}
->>>>>>> 950c41a5
 
   tinyspy@4.0.4: {}
 
